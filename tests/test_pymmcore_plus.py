--- conflicted
+++ resolved
@@ -18,11 +18,8 @@
 
 
 if TYPE_CHECKING:
-<<<<<<< HEAD
-=======
     from pathlib import Path
 
->>>>>>> 3fc561f2
     from pymmcore_plus.metadata import FrameMetaV1, SummaryMetaV1
 
     from .conftest import AvailableBackend
@@ -67,10 +64,6 @@
 
 
 class PYMMCP:
-<<<<<<< HEAD
-    def __init__(
-        self, sequence: useq.MDASequence, core: CMMCorePlus, dest: Path, backend: str
-=======
     """A little example of how one might integrate pymmcore_plus MDA with ome-writers.
 
     This class listens to pymmcore_plus MDA events and writes data to an OME-TIFF
@@ -80,23 +73,14 @@
 
     def __init__(
         self, sequence: useq.MDASequence, core: CMMCorePlus, dest: Path
->>>>>>> 3fc561f2
     ) -> None:
         self._seq = sequence
         self._core = core
         self._dest = dest
-<<<<<<< HEAD
-        self._backend = backend
-
-        self._stream: omew.OMEStream
-=======
->>>>>>> 3fc561f2
 
         self._summary_meta: SummaryMetaV1 = {}  # type: ignore
         self._frame_meta_list: list[FrameMetaV1] = []
 
-<<<<<<< HEAD
-=======
         self._stream = omew.create_stream(
             self._dest,
             dimensions=omew.dims_from_useq(
@@ -107,25 +91,10 @@
             backend="tiff",
         )
 
->>>>>>> 3fc561f2
         @core.mda.events.sequenceStarted.connect
         def _on_sequence_started(
             sequence: useq.MDASequence, summary_meta: SummaryMetaV1
         ) -> None:
-<<<<<<< HEAD
-            plate, _ = omew.ngff_plate_and_wells_from_useq(self._seq)
-            self._stream = omew.create_stream(
-                self._dest,
-                dimensions=omew.dims_from_useq(
-                    self._seq, core.getImageWidth(), core.getImageHeight()
-                ),
-                plate=plate,
-                dtype=np.uint16,
-                overwrite=True,
-                backend=cast("omew.BackendName", self._backend),
-            )
-=======
->>>>>>> 3fc561f2
             self._summary_meta = summary_meta
 
         @core.mda.events.frameReady.connect
@@ -138,33 +107,13 @@
         @core.mda.events.sequenceFinished.connect
         def _on_sequence_finished(sequence: useq.MDASequence) -> None:
             self._stream.flush()
-<<<<<<< HEAD
-            _o = create_ome_metadata(self._summary_meta, self._frame_meta_list)
-            # self._stream.update_metadata(dict(_o))
-=======
             ome = create_ome_metadata(self._summary_meta, self._frame_meta_list)
             self._stream.update_ome_metadata(ome)
->>>>>>> 3fc561f2
 
     def run(self) -> None:
         self._core.mda.run(self._seq)
 
 
-<<<<<<< HEAD
-# def test_pymmcore_plus_mda_acquire_zarr(tmp_path: Path) -> None:
-def test_pymmcore_plus_mda_acquire_zarr() -> None:
-    """Test pymmcore_plus MDA with metadata update after acquisition."""
-
-    # skip if acquire_zarr is not installed
-    try:
-        import acquire_zarr  # noqa: F401
-    except ImportError:
-        pytest.skip("acquire_zarr is not installed", allow_module_level=True)
-
-    seq = useq.MDASequence(
-        # time_plan=useq.TIntervalLoops(interval=0.001, loops=2),  # type: ignore
-        # z_plan=useq.ZRangeAround(range=2, step=1),
-=======
 def test_pymmcore_plus_mda_tiff_metadata_update(tmp_path: Path) -> None:
     """Test pymmcore_plus MDA with metadata update after acquisition."""
 
@@ -178,7 +127,6 @@
     seq = useq.MDASequence(
         time_plan=useq.TIntervalLoops(interval=0.001, loops=2),  # type: ignore
         z_plan=useq.ZRangeAround(range=2, step=1),
->>>>>>> 3fc561f2
         channels=["DAPI", "FITC"],  # type: ignore
         stage_positions=useq.WellPlatePlan(
             plate=useq.WellPlate.from_str("96-well"),
@@ -190,22 +138,6 @@
     core = CMMCorePlus()
     core.loadSystemConfiguration()
 
-<<<<<<< HEAD
-    dest = Path("/Users/fdrgsp/Desktop/t/test_acq_zarr.zarr")
-
-    pymm = PYMMCP(seq, core, dest, backend="acquire-zarr")
-    pymm.run()
-
-    json_attr = dest / "zarr.json"
-    assert json_attr.exists()
-    with open(json_attr) as f:
-        import json
-
-        from rich import print
-
-        d = json.load(f)
-        print(d)
-=======
     dest = tmp_path / "test_mda_tiff_metadata_update.ome.tiff"
 
     pymm = PYMMCP(seq, core, dest)
@@ -219,5 +151,4 @@
                 # validate by attempting to parse
                 ome = from_xml(ome_xml)
                 # assert there is plate information
-                assert ome.plates
->>>>>>> 3fc561f2
+                assert ome.plates