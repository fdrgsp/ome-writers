--- conflicted
+++ resolved
@@ -60,11 +60,8 @@
     "rich>=14.1.0",
     "ruff>=0.13.0",
     "tensorstore-stubs>=0.1.2",
-<<<<<<< HEAD
     "pre-commit>=4.1.0",
-=======
     "yaozarrs[io]>=0.0.1rc2",
->>>>>>> 4551f450
 ]
 
 [project.urls]
